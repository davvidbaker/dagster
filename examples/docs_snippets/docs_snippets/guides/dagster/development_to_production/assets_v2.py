--- conflicted
+++ resolved
@@ -37,10 +37,6 @@
             conn=conn,
             df=result,
             table_name="items",
-<<<<<<< HEAD
-            schema=snowflake_resource.schema,
-=======
->>>>>>> ed415813
             database=snowflake_resource.database,
             auto_create_table=True,
             use_logical_type=True,
